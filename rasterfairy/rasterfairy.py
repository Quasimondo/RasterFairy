from __future__ import absolute_import
from __future__ import division
from __future__ import print_function
#
# Raster Fairy v1.0.3,
# released 22.01.2016
#
# The purpose of Raster Fairy is to transform any kind of 2D point cloud into
# a regular raster whilst trying to preserve the neighborhood relations that
# were present in the original cloud. If you feel the name is a bit silly and
# you can also call it "RF-Transform".
#
# NOTICE: if you use this algorithm in an academic publication, paper or 
# research project please cite it either as "Raster Fairy by Mario Klingemann" 
# or "RF-Transform by Mario Klingemann"
#
#
# 
# Copyright (c) 2016, Mario Klingemann, mario@quasimondo.com
# All rights reserved.
# 
# Redistribution and use in source and binary forms, with or without
# modification, are permitted provided that the following conditions are met:
#     * Redistributions of source code must retain the above copyright
#       notice, this list of conditions and the following disclaimer.
#     * Redistributions in binary form must reproduce the above copyright
#       notice, this list of conditions and the following disclaimer in the
#       documentation and/or other materials provided with the distribution.
#     * Neither the name of the Mario Klingemann nor the
#       names of its contributors may be used to endorse or promote products
#       derived from this software without specific prior written permission.
# 
# THIS SOFTWARE IS PROVIDED BY THE COPYRIGHT HOLDERS AND CONTRIBUTORS "AS IS" AND
# ANY EXPRESS OR IMPLIED WARRANTIES, INCLUDING, BUT NOT LIMITED TO, THE IMPLIED
# WARRANTIES OF MERCHANTABILITY AND FITNESS FOR A PARTICULAR PURPOSE ARE
# DISCLAIMED. IN NO EVENT SHALL MARIO KLINGEMANN BE LIABLE FOR ANY
# DIRECT, INDIRECT, INCIDENTAL, SPECIAL, EXEMPLARY, OR CONSEQUENTIAL DAMAGES
# (INCLUDING, BUT NOT LIMITED TO, PROCUREMENT OF SUBSTITUTE GOODS OR SERVICES;
# LOSS OF USE, DATA, OR PROFITS; OR BUSINESS INTERRUPTION) HOWEVER CAUSED AND
# ON ANY THEORY OF LIABILITY, WHETHER IN CONTRACT, STRICT LIABILITY, OR TORT
# (INCLUDING NEGLIGENCE OR OTHERWISE) ARISING IN ANY WAY OUT OF THE USE OF THIS
# SOFTWARE, EVEN IF ADVISED OF THE POSSIBILITY OF SUCH DAMAGE.

import numpy as np
<<<<<<< HEAD
from .prime import Prime
=======
import rasterfairy.prime as prime
from rasterfairy.utils import cmp_to_key
>>>>>>> dd662437
import math


def transformPointCloud2D( points2d, target = None, autoAdjustCount = True, proportionThreshold = 0.4):
    pointCount = len(points2d)
    rasterMask = None
    
    if target is None:
        target = getRectArrangements(pointCount)[0]
        if float(target[0]) / float(target[1])<proportionThreshold:
            width = int(math.sqrt(pointCount))
            height = int(math.ceil(float(pointCount)/float(width)))
            print("no good rectangle found for",pointCount,"points, using incomplete square",width,"*",height)
            target = {'width':width,'height':height,'mask':np.zeros((height,width),dtype=int), 'count':width*height, 'hex': False}
        
    if type(target) is tuple and len(target)==2:
        #print "using rectangle target"
        if target[0] * target[1] < pointCount:
            print("ERROR: target rectangle is too small to hold data: Rect is",target[0],"*",target[1],"=",target[0] * target[1]," vs ",pointCount," data points")
            return False
        width = target[0]
        height = target[1]
        
    elif "PIL." in str(type(target)):
        #print "using bitmap image target"
        rasterMask = getRasterMaskFromImage(target)
        width = rasterMask['width']
        height = rasterMask['height']
    elif 'mask' in target and 'count' in target and 'width' in target and 'height' in target:
        #print "using raster mask target"
        rasterMask = target
        width = rasterMask['width']
        height = rasterMask['height']
    
    if not (rasterMask is None) and rasterMask['mask'].shape[0]*rasterMask['mask'].shape[1]-np.sum( rasterMask['mask'].flat) < len(points2d):
        print("ERROR: raster mask target does not have enough grid points to hold data")
        return False
    
    if not (rasterMask is None) and (rasterMask['count']!=len(points2d)):
        mask = rasterMask['mask'].flatten()
        count = len(points2d)
        if autoAdjustCount is True:
            
            if count > rasterMask['count']:
                ones = np.nonzero(mask)[0]
                np.random.shuffle(ones)
                mask[ones[0:count-rasterMask['count']]] = 0
            elif count < rasterMask['count']:
                zeros = np.nonzero(1-mask)[0]
                np.random.shuffle(zeros)
                mask[zeros[0:rasterMask['count']-count]] = 1
        else:
            if count > rasterMask['count']:
                ones = np.nonzero(mask)[0]
                mask[ones[rasterMask['count']]-count:] = 0
            elif count < rasterMask['count']:
                zeros = np.nonzero(1-mask)[0]
                mask[zeros[rasterMask['count']-count]] = 1
                
        mask = mask.reshape((rasterMask['height'], rasterMask['width']))
        rasterMask = {'width':rasterMask['width'],'height':rasterMask['height'],'mask':mask, 'count':count, 'hex': rasterMask['hex']}
    quadrants = [{'points':points2d, 'grid':[0,0,width,height], 'indices':np.arange(pointCount)}]
    i = 0
    failedSlices = 0
    while i < len(quadrants) and len(quadrants) < pointCount:
        if ( len(quadrants[i]['points']) > 1 ):
            slices = sliceQuadrant(quadrants[i], mask = rasterMask)
            if len(slices)>1:
                del quadrants[i]
                quadrants += slices
                i = 0
            else:
                failedSlices += 1
        else:
            i+=1
    if failedSlices>0:
        print("WARNING - There might be a problem with the data. Try using autoAdjustCount=True as a workaround or check if you have points with identical coordinates in your set.")

    gridPoints2d = points2d.copy()

    if not (rasterMask is None) and rasterMask['hex'] is True:
        f = math.sqrt(3.0)/2.0 
        offset = -0.5
        if np.argmin(rasterMask['mask'][0]) > np.argmin(rasterMask['mask'][1]):
            offset = 0.5
        for q in quadrants:
            if q['grid'][1]%2==0:
                q['grid'][0]-=offset
            q['grid'][1] *= f

    for q in quadrants:
<<<<<<< HEAD
        gridPoints2d[q['indices'][0]] = np.array(q['grid'][0:2],dtype=np.float64)
=======
        gridPoints2d[q['indices'][0]] = np.array(q['grid'][0:2],dtype=float)
>>>>>>> dd662437

    return gridPoints2d, (width, height)


def sliceQuadrant( quadrant, mask = None ):
    
    xy = quadrant['points']
    grid = quadrant['grid']
    indices = quadrant['indices']
    slices = []
        
    if mask is None:
        
        if grid[2]>1:
            sliceXCount = 2
            while (grid[2]%sliceXCount!=0):
                sliceXCount+=1
        else:
            sliceXCount = grid[3]

        if grid[3]>1:
            sliceYCount = 2
            while (grid[3]%sliceYCount!=0):
                sliceYCount+=1
        else:
            sliceYCount = grid[2]
        
        splitX = (sliceXCount<sliceYCount or (sliceXCount==sliceYCount and grid[2]>grid[3]))
        if splitX:
            order = np.lexsort((xy[:,1].astype(int),xy[:,0].astype(int)))
            sliceCount = sliceXCount
            sliceSize  = grid[2] // sliceCount
            pointsPerSlice = grid[3] * sliceSize
            gridOffset = grid[0]
        else:
            order = np.lexsort((xy[:,0].astype(int),xy[:,1].astype(int)))    
            sliceCount = sliceYCount
            sliceSize = grid[3] // sliceCount
            pointsPerSlice = grid[2] * sliceSize
            gridOffset = grid[1]
        for i in range(sliceCount):
            sliceObject = {}
            # HOTFIX: indices must be integers!
            pointsPerSlice = int(pointsPerSlice)
            sliceObject['points'] = xy[order[i*pointsPerSlice:(i+1)*pointsPerSlice]]
            if len(sliceObject['points'])>0:
                sliceObject['indices'] = indices[order[i*pointsPerSlice:(i+1)*pointsPerSlice]]
                if splitX:
                    sliceObject['grid'] = [gridOffset,grid[1],sliceSize,grid[3]]
                    gridOffset += sliceObject['grid'][2]
                else:
                    sliceObject['grid'] = [grid[0],gridOffset,grid[2],sliceSize]
                    gridOffset += sliceObject['grid'][3]
                slices.append(sliceObject)  
            
    else:
        
        maskSlice = mask['mask'][grid[1]:grid[1]+grid[3],grid[0]:grid[0]+grid[2]]
        cols,rows = maskSlice.shape
        pointCountInMask = min(cols*rows - np.sum(maskSlice),len(indices))
        columnCounts = cols - np.sum(maskSlice, axis=0)
        splitColumn = countX  = 0
        while splitColumn < rows and countX < (pointCountInMask>>1):
            countX += columnCounts[splitColumn]
            splitColumn+=1
        
        rowCounts = rows-np.sum(maskSlice,axis=1)
        splitRow = countY = 0
        while splitRow < cols and countY < (pointCountInMask>>1):
            countY += rowCounts[splitRow]
            splitRow+=1
        
        order = np.lexsort((xy[:,1].astype(int),xy[:,0].astype(int)))
        slicesX = []
        if countX > 0:
            sliceObject = {} 
            newOrder = order[:countX]
            sliceObject['points'] = xy[newOrder]
            sliceObject['indices'] = indices[newOrder]
            sliceObject['grid'] = [grid[0], grid[1], splitColumn, grid[3]]
            cropGrid(mask['mask'],sliceObject['grid'])
            slicesX.append(sliceObject)    

        if countX < len(order):
            sliceObject = {} 
            newOrder = order[countX:]
            sliceObject['points'] = xy[newOrder]
            sliceObject['indices'] = indices[newOrder]
            sliceObject['grid'] = [grid[0]+splitColumn, grid[1], grid[2]-splitColumn, grid[3]]
            cropGrid(mask['mask'],sliceObject['grid'])
            slicesX.append(sliceObject)   
        
        order = np.lexsort((xy[:,0].astype(int),xy[:,1].astype(int)))
        slicesY = []
        if countY > 0:
            sliceObject = {} 
            newOrder = order[:countY]
            sliceObject['points'] = xy[newOrder]
            sliceObject['indices'] = indices[newOrder]
            sliceObject['grid'] = [grid[0], grid[1], grid[2],splitRow]
            cropGrid(mask['mask'],sliceObject['grid'])
            slicesY.append(sliceObject)  

        if countY < len(order):
            sliceObject = {} 
            newOrder = order[countY:]
            sliceObject['points'] = xy[newOrder]
            sliceObject['indices'] = indices[newOrder]
            sliceObject['grid'] = [grid[0], grid[1]+splitRow, grid[2], grid[3]-splitRow]
            cropGrid(mask['mask'],sliceObject['grid'])
            slicesY.append(sliceObject)   
        
        if len(slicesX)==1:
            slices = slicesY
        elif len(slicesY)==1:
            slices = slicesX
        else:
            prop1 = float(slicesX[0]['grid'][2]) / float(slicesX[0]['grid'][3])
            prop2 = float(slicesX[1]['grid'][2]) / float(slicesX[1]['grid'][3])
            if prop1 > 1.0:
                prop1 = 1.0 / prop1
            if prop2 > 1.0:
                prop2 = 1.0 / prop2 
            ratioX = max(abs(1.0 - prop1),abs(1.0 - prop2))
            
            prop1 = float(slicesY[0]['grid'][2]) / float(slicesY[0]['grid'][3])
            prop2 = float(slicesY[1]['grid'][2]) / float(slicesY[1]['grid'][3])
            if prop1 > 1.0:
                prop1 = 1.0 / prop1
            if prop2 > 1.0:
                prop2 = 1.0 / prop2 
            ratioY = max(abs(1.0 - prop1),abs(1.0 - prop2))
            if ratioX < ratioY:
                slices = slicesX
            else:
                slices = slicesY
             
    return slices

def cropGrid(mask,grid):
    maskSlice = mask[grid[1]:grid[1]+grid[3],grid[0]:grid[0]+grid[2]]
    cols,rows = maskSlice.shape
    columnCounts = cols - np.sum(maskSlice, axis=0)
    for i in range(len(columnCounts)):
        if columnCounts[i]>0:
            break
        grid[0]+=1
        grid[2]-=1
    
    for i in range(len(columnCounts)-1,-1,-1):
        if columnCounts[i]>0:
            break
        grid[2]-=1
    
    rowCounts = rows-np.sum(maskSlice,axis=1)
    for i in range(len(rowCounts)):
        if rowCounts[i]>0:
            break
        grid[1]+=1
        grid[3]-=1
    
    for i in range(len(rowCounts)-1,-1,-1):
        if rowCounts[i]>0:
            break
        grid[3]-=1
    

def getRasterMaskFromImage( img ):
    img = img.convert('1')
    mask = np.array(img.getdata())&1
    return {'width':img.width,'height':img.height,'mask':mask.reshape((img.height, img.width)), 'count':len(mask)- np.sum(mask), 'hex':False}


def getCircleRasterMask( r, innerRingRadius = 0, rasterCount = None, autoAdjustCount = True  ): 
    
    d = r*2+1
    p = np.ones((d,d),dtype=int)
    IG = (r<<1) - 3
    IDGR = -6
    IDGD = (r<<2) - 10
    
    IX = 0
    IY = r

    while IY >= IX: 
        p[r-IX:r+IX+1,r+IY] = p[r-IX:r+IX+1,r-IY] = p[r-IY:r+IY+1,r+IX] = p[r-IY:r+IY+1,r-IX] = 0
        if IG<0: 
            IG = IG+IDGD 
            IDGD -= 8 
            IY-=1 
        else: 
            IG += IDGR 
            IDGD -=4 
        IDGR -= 4 
        IX+=1 
    
    if innerRingRadius > 0 and innerRingRadius < r:
        r2 = r
        r = innerRingRadius
        IG = (r<<1) - 3
        IDGR = -6
        IDGD = (r<<2) - 10

        IX = 0
        IY = r

        while IY >= IX: 
            p[r2-IX:r2+IX+1,r2+IY] = p[r2-IX:r2+IX+1,r2-IY] = p[r2-IY:r2+IY+1,r2+IX] = p[r2-IY:r2+IY+1,r2-IX] = 1
            if IG<0: 
                IG = IG+IDGD 
                IDGD -= 8 
                IY-=1 
            else: 
                IG += IDGR 
                IDGD -=4 
            IDGR -= 4 
            IX+=1 
    
    
    count = p.shape[0] * p.shape[1] - np.sum(p.flat)
    if not rasterCount is None and autoAdjustCount and count != rasterCount: 
        p = p.flatten()&1
        if count < rasterCount:
            ones = np.nonzero(p)[0]
            np.random.shuffle(ones)
            p[ones[0:rasterCount-count]] = 0
            count = rasterCount
        elif count > rasterCount:
            zeros = np.nonzero(1-p)[0]
            np.random.shuffle(zeros)
            p[zeros[0:count-rasterCount]] = 1
            count = rasterCount        
        p = p.reshape((d,d))
    #print("adjusted count",p.shape[0] * p.shape[1]- np.sum(p))
    return {'width':d,'height':d,'mask':p, 'count':count}
        
def getRectArrangements(n):
    p = Prime()
    f = p.getPrimeFactors(n)
    f_count = len(f)
    ma = multiplyArray(f)
    arrangements = set([(1,ma)])

    if (f_count > 1):
        perms = set(p.getPermutations(f))
        for perm in perms:
            for i in range(1,f_count):
                v1 = multiplyArray(perm[0:i])
                v2 = multiplyArray(perm[i:])
                arrangements.add((min(v1, v2),max(v1, v2)))

<<<<<<< HEAD
    return sorted(list(arrangements), key=proportion_sort, reverse=True)
=======
    return sorted(list(arrangements), key=cmp_to_key(proportion_sort), reverse=True)
>>>>>>> dd662437

def getShiftedAlternatingRectArrangements(n):
    arrangements = set([])
    for x in range(1,n >> 1):
        v = 2 * x + 1
        if n % v == x:
            arrangements.add((x, x + 1, ((n // v) | 0) * 2 + 1))
        
    for x in range(2,1 + (n >> 1)):
        v = 2 * x - 1
        if n % v == x:
            arrangements.add((x, x - 1, ((n // v) | 0) * 2 + 1))
    
    result = []
    for a in arrangements:
        nn = n
        d = []
        i = 0
        while nn > 0:
            d.append(a[i])
            nn-=a[i]
            i = 1 - i
        result.append({'hex':True,'rows':d,'type':'alternating'})
    return result


def getShiftedSymmetricArrangements(n): 
    hits = []
    for i in range(1, n >> 1):
        d = []
        count = n
        row = i
        d.append(row)
        while True:
            count -= row * 2
            if count == row + 1:
                if i != row:
                    d.append(row+1)
                    d+=d[0:-1][::-1]
                    hits.append({'hex':True,'rows':d,'type':'symmetric'})
                    break
            elif count <= 0:
                break
            row+=1
            d.append(row)
    return hits

def getShiftedTriangularArrangement(n):

    t = math.sqrt(8 * n + 1);
    if t != math.floor(t):
        return []
    
    arrangement = []
    i = 1
    while n>0:
        arrangement.append(i)
        n-=i
        i+=1
    
    return [{'hex':True,'rows':arrangement,'type':'triangular'}]

def getAlternatingRectArrangements(n):
    arrangements = set([])
    for x in range(1,n >> 1):
        v = 2 * x + 2
        if n % v == x:
            arrangements.add((x, x + 2, ((n // v) | 0) * 2 + 1))
        
    for x in range(2,1 + (n >> 1)):
        v = 2 * x - 2
        if n % v == x:
            arrangements.add((x, x -2, ((n // v) | 0) * 2 + 1))
    
    result = []
    for a in arrangements:
        nn = n
        d = []
        i = 0
        while nn > 0:
            d.append(a[i])
            nn-=a[i]
            i = 1 - i
        result.append({'hex':False,'rows':d,'type':'alternating'})
    return result

def getSymmetricArrangements(n): 
    hits = []
    for i in range(1, n >> 1):
        d = []
        count = n
        row = i
        d.append(row)
        while True:
            count -= row * 2
            if count == row + 2:
                if i != row:
                    d.append(row+2)
                    d+=d[0:-1][::-1]
                    hits.append({'hex':False,'rows':d,'type':'symmetric'})
                    break
            elif count <= 0:
                break
            row+=2
            d.append(row)
    return hits

def getTriangularArrangement(n):

    t = math.sqrt(n);
    if t != math.floor(t):
        return []
    
    arrangement = []
    i = 1
    while n>0:
        arrangement.append(i)
        n-=i
        i+=2
    
    return [{'hex':False,'rows':arrangement,'type':'triangular'}]


def getArrangements(n, includeHexagonalArrangements = True,includeRectangularArrangements = True):
    r = []
    if includeHexagonalArrangements:
        r += getShiftedAlternatingRectArrangements(n)
        r += getShiftedSymmetricArrangements(n)
        r += getShiftedTriangularArrangement(n)
    if includeRectangularArrangements:
        r += getAlternatingRectArrangements(n)
        r += getSymmetricArrangements(n)
        r += getTriangularArrangement(n)
        bestr,bestrp,bestc = getBestCircularMatch(n)
        if bestc == n:
            r.append( getCircularArrangement(bestr,bestrp))
    return r

def arrangementListToRasterMasks( arrangements ):
    masks = []
    for i in range(len(arrangements)):
        masks.append(arrangementToRasterMask(arrangements[i]))
<<<<<<< HEAD
    return sorted(masks, key=arrangement_sort, reverse=True)
=======
    return sorted(masks, key=cmp_to_key(arrangement_sort), reverse=True)
>>>>>>> dd662437

def arrangementToRasterMask( arrangement ):
    rows = np.array(arrangement['rows'])
    width = np.max(rows)
    if arrangement['hex'] is True:
        width+=1
    height = len(rows)
    mask = np.ones((height,width),dtype=int)
    for row in range(len(rows)):
        c = rows[row]
        mask[row,(width-c)>>1:((width-c)>>1)+c] = 0

    return {'width':width,'height':height,'mask':mask, 'count':np.sum(rows),'hex':arrangement['hex'],'type':arrangement['type']}

def rasterMaskToGrid( rasterMask ):
    grid = []
    mask = rasterMask['mask']
    for y in range(rasterMask['height']):
        for x in range(rasterMask['width']):
            if mask[y,x]==0:
                grid.append([x,y])
    
<<<<<<< HEAD
    grid = np.array(grid,dtype=np.float64)
=======
    grid = np.array(grid,dtype=float)
>>>>>>> dd662437
    if not (rasterMask is None) and rasterMask['hex'] is True:
        f = math.sqrt(3.0)/2.0 
        offset = -0.5
        if np.argmin(rasterMask['mask'][0]) > np.argmin(rasterMask['mask'][1]):
            offset = 0.5
        for i in range(len(grid)):
            if (grid[i][1]%2.0==0.0):
                grid[i][0]-=offset
            grid[i][1] *= f
    return grid
            

def getBestCircularMatch(n):
    bestc = n*2
    bestr = 0
    bestrp = 0.0
    
    minr = int(math.sqrt(n / math.pi))
    for rp in range(0,10):
        rpf = float(rp)/10.0
        for r in range(minr,minr+3):
            rlim = (r+rpf)*(r+rpf)
            c = 0
            for y in range(-r,r+1):
                yy = y*y
                for x in range(-r,r+1):
                    if x*x+yy<rlim:
                        c+=1
            if c == n:
                return r,rpf,c
               
            if c>n and c < bestc:
                bestrp = rpf
                bestr = r
                bestc = c
    return bestr,bestrp,bestc

def getCircularArrangement(radius,adjustFactor):
    rows = np.zeros( radius*2+1,dtype=int )
    
    rlim = (radius+adjustFactor)*(radius+adjustFactor)
    for y in range(-radius,radius+1):
        yy = y*y
        for x in range(-radius,radius+1):
            if x*x+yy<rlim:
                rows[radius+y]+=1
    
    return {'hex':False,'rows':rows,'type':'circular'}

def arrangement_sort(x):
    return int(100000000*(abs(float(min(x['width'],x['height'])) / float(max(x['width'],x['height'])))))

def proportion_sort(x):
    return int(100000000*(abs(float(min(x[0],x[1])) / float(max(x[0],x[1])))))

def multiplyArray(a):
    f = 1
    for v in a: 
        f *= v
    return f
<|MERGE_RESOLUTION|>--- conflicted
+++ resolved
@@ -42,12 +42,8 @@
 # SOFTWARE, EVEN IF ADVISED OF THE POSSIBILITY OF SUCH DAMAGE.
 
 import numpy as np
-<<<<<<< HEAD
-from .prime import Prime
-=======
 import rasterfairy.prime as prime
 from rasterfairy.utils import cmp_to_key
->>>>>>> dd662437
 import math
 
 
@@ -139,11 +135,8 @@
             q['grid'][1] *= f
 
     for q in quadrants:
-<<<<<<< HEAD
-        gridPoints2d[q['indices'][0]] = np.array(q['grid'][0:2],dtype=np.float64)
-=======
         gridPoints2d[q['indices'][0]] = np.array(q['grid'][0:2],dtype=float)
->>>>>>> dd662437
+
 
     return gridPoints2d, (width, height)
 
@@ -395,11 +388,8 @@
                 v2 = multiplyArray(perm[i:])
                 arrangements.add((min(v1, v2),max(v1, v2)))
 
-<<<<<<< HEAD
-    return sorted(list(arrangements), key=proportion_sort, reverse=True)
-=======
+
     return sorted(list(arrangements), key=cmp_to_key(proportion_sort), reverse=True)
->>>>>>> dd662437
 
 def getShiftedAlternatingRectArrangements(n):
     arrangements = set([])
@@ -542,11 +532,9 @@
     masks = []
     for i in range(len(arrangements)):
         masks.append(arrangementToRasterMask(arrangements[i]))
-<<<<<<< HEAD
-    return sorted(masks, key=arrangement_sort, reverse=True)
-=======
+
     return sorted(masks, key=cmp_to_key(arrangement_sort), reverse=True)
->>>>>>> dd662437
+
 
 def arrangementToRasterMask( arrangement ):
     rows = np.array(arrangement['rows'])
@@ -569,11 +557,8 @@
             if mask[y,x]==0:
                 grid.append([x,y])
     
-<<<<<<< HEAD
-    grid = np.array(grid,dtype=np.float64)
-=======
     grid = np.array(grid,dtype=float)
->>>>>>> dd662437
+
     if not (rasterMask is None) and rasterMask['hex'] is True:
         f = math.sqrt(3.0)/2.0 
         offset = -0.5
